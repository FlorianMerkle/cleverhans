--- conflicted
+++ resolved
@@ -5,10 +5,6 @@
 
 from distutils.version import LooseVersion
 import warnings
-<<<<<<< HEAD
-=======
-
->>>>>>> 0c019745
 import numpy as np
 from six.moves import range
 import tensorflow as tf
